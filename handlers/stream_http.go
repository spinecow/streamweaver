--- conflicted
+++ resolved
@@ -10,23 +10,13 @@
 	"m3u-stream-merger/logger"
 	"m3u-stream-merger/proxy"
 	"m3u-stream-merger/proxy/loadbalancer"
-<<<<<<< HEAD
-	"m3u-stream-merger/proxy/stream/buffer"
-=======
->>>>>>> 6be37557
 	"m3u-stream-merger/store"
 	"m3u-stream-merger/utils"
 )
 
 type StreamHTTPHandler struct {
-<<<<<<< HEAD
-	manager     ProxyInstance
-	logger      logger.Logger
-	coordinator *buffer.StreamCoordinator
-=======
 	manager ProxyInstance
 	logger  logger.Logger
->>>>>>> 6be37557
 }
 
 func NewStreamHTTPHandler(manager ProxyInstance, logger logger.Logger) *StreamHTTPHandler {
@@ -37,31 +27,9 @@
 }
 
 func (h *StreamHTTPHandler) ServeHTTP(w http.ResponseWriter, r *http.Request) {
-<<<<<<< HEAD
-	h.logger.Logf("Received request from %s for URL: %s", r.RemoteAddr, r.URL.Path)
-	streamURL := h.extractStreamURL(r.URL.Path)
-	if streamURL == "" {
-		h.logger.Logf("Invalid m3uID for request from %s: %s",
-			r.RemoteAddr, r.URL.Path)
-		http.NotFound(w, r)
-		return
-	}
-
-	h.coordinator = h.manager.GetStreamRegistry().GetOrCreateCoordinator(streamURL)
-	if h.coordinator == nil {
-		h.logger.Logf("Error handling stream %s: stream URL invalid", streamURL)
-		_, _ = w.Write([]byte{})
-		return
-	}
-
-	if err := h.handleStream(r.Context(), w, r); err != nil {
-		h.logger.Logf("Error handling stream %s: %v", streamURL, err)
-		_, _ = w.Write([]byte{})
-=======
 	if err := h.handleStream(r.Context(), w, r); err != nil {
 		h.logger.Logf("Error handling stream: %v", err)
-		http.Error(w, "Internal Server Error", http.StatusInternalServerError)
->>>>>>> 6be37557
+		_, _ = w.Write([]byte{})
 	}
 }
 
