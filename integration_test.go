package main

import (
	"bufio"
	"context"
	"io"
	"net/http"
	"net/http/httptest"
	"os"
	"path/filepath"
	"strings"
	"testing"
	"time"

	"m3u-stream-merger/config"
	"m3u-stream-merger/handlers"
	"m3u-stream-merger/logger"
	"m3u-stream-merger/sourceproc"
)

func TestStreamHTTPHandler(t *testing.T) {
	// Create temp directory for test data
	tempDir, err := os.MkdirTemp("", "m3u-test-*")
	if err != nil {
		t.Fatalf("Failed to create temp directory: %v", err)
	}
	defer func() {
		t.Log("Cleaning up temporary directory:", tempDir)
		//if err := os.RemoveAll(tempDir); err != nil {
		//	t.Errorf("Failed to cleanup temp directory: %v", err)
		//}
	}()

	// Set up test environment
	testDataPath := filepath.Join(tempDir, "data")
	t.Log("Setting up test data path:", testDataPath)
	if err := os.MkdirAll(testDataPath, 0755); err != nil {
		t.Fatalf("Failed to create test data directory: %v", err)
	}

	tempPath := filepath.Join(testDataPath, "temp")
	t.Log("Creating temp directory:", tempPath)
	if err := os.MkdirAll(tempPath, 0755); err != nil {
		t.Fatalf("Failed to create streams directory: %v", err)
	}

	config.SetConfig(&config.Config{
		TempPath: tempPath,
		DataPath: testDataPath,
	})

	// Initialize handlers with test configuration
	t.Log("Initializing handlers with test configuration")
	streamHandler := handlers.NewStreamHTTPHandler(
		handlers.NewDefaultProxyInstance(),
		logger.Default,
	)

	// Set up test environment variables
	m3uURL := "https://gist.githubusercontent.com/sonroyaalmerol/64ce9eddf169366b29bf621b4370ec02/raw/d23e3c43f1961d946c6851a714af2809e21dc3b9/test-m3u.m3u"
	t.Log("Setting M3U_URL_1:", m3uURL)
	t.Setenv("M3U_URL_1", m3uURL)
	t.Setenv("DEBUG", "true")

	// Test M3U playlist generation
	t.Log("Testing M3U playlist generation")
	m3uReq := httptest.NewRequest(http.MethodGet, "/playlist.m3u", nil)
	m3uW := httptest.NewRecorder()

	processor := sourceproc.NewProcessor()
	err = processor.Run(context.Background(), m3uReq)
	if err != nil {
		t.Fatal(err)
	}
	m3uHandler := handlers.NewM3UHTTPHandler(logger.Default, processor.GetResultPath())

	m3uHandler.ServeHTTP(m3uW, m3uReq)

	m3uReq = httptest.NewRequest(http.MethodGet, "/playlist.m3u", nil)
	m3uW = httptest.NewRecorder()
	m3uHandler.ServeHTTP(m3uW, m3uReq)
	if m3uW.Code != http.StatusOK {
		t.Errorf("Playlist Route - Expected status code %d, got %d", http.StatusOK, m3uW.Code)
		t.Log("Response Body:", m3uW.Body.String())
	}

	// Get streams and test each one
	t.Log("Retrieving streams from store")
	t.Logf("Found %d streams", processor.GetCount())
	if processor.GetCount() == 0 {
		t.Error("No streams found in store")
		// Log cache contents for debugging
		if contents, err := os.ReadFile(processor.GetResultPath()); err == nil {
			t.Log("Processed contents:", string(contents))
		} else {
			t.Log("Failed to read cache file:", err)
		}
	}

	// Track if at least one stream passes
	var streamPassed bool

<<<<<<< HEAD
	for _, stream := range streams {
		success := true // Track success for this stream
		t.Run(stream.Title, func(t *testing.T) {
			t.Logf("Testing stream: %s", stream.Title)
			t.Logf("Stream URLs: %v", stream.URLs)

			genStreamUrl := strings.TrimSpace(sourceproc.GenerateStreamURL("", stream))
			t.Logf("Generated stream URL: %s", genStreamUrl)

			req := httptest.NewRequest(http.MethodGet, genStreamUrl, nil)
			w := httptest.NewRecorder()

			done := make(chan struct{})

			go func() {
				streamHandler.ServeHTTP(w, req)
				close(done)
			}()

			// Fetch original stream for comparison
			firstKey := ""
			for key := range stream.URLs["1"] {
				firstKey = key
				break
			}
			originalURL := stream.URLs["1"][firstKey]
			t.Logf("Fetching original stream from: %s", originalURL)

			originalURLSplit := strings.SplitN(originalURL, ":::", 2)

			res, err := utils.HTTPClient.Get(originalURLSplit[1])
			if err != nil {
				t.Logf("Failed to fetch original stream: %v", err)
				success = false
				return
			}
			defer res.Body.Close()

			testDuration := 2 * time.Second
			timer := time.NewTimer(testDuration)
			defer timer.Stop()

			buffer1 := make([]byte, 32*1024)
			buffer2 := make([]byte, 32*1024)
			var totalBytes1, totalBytes2 int64

			for {
				select {
				case <-timer.C:
					t.Logf("Test completed after %v", testDuration)
					t.Logf("Total bytes read - Original: %d, Response: %d", totalBytes1, totalBytes2)
					if totalBytes1 == 0 || totalBytes2 == 0 {
						t.Logf("No data received from one or both streams")
						success = false
					}
					return
				case <-done:
					t.Log("Stream handler completed")
					return
				default:
					// Read from original stream
					n1, err1 := res.Body.Read(buffer1)
					if err1 != nil && err1 != io.EOF {
						t.Logf("Error reading original stream: %v", err1)
						success = false
						return
					}

					// Read from response stream
					n2, err2 := w.Body.Read(buffer2)
					if err2 != nil && err2 != io.EOF {
						t.Logf("Error reading response stream: %v", err2)
						success = false
=======
	file, err := os.Open(processor.GetResultPath())
	if err != nil {
		t.Error(err)
	}
	defer file.Close()

	scanner := bufio.NewScanner(file)
	scanner.Buffer(make([]byte, 64*1024), 1024*1024)

	for scanner.Scan() {
		success := true // Track success for this stream
		line := scanner.Text()
		if isUrl := strings.HasPrefix(line, "http"); isUrl {
			t.Run(line, func(t *testing.T) {
				req := httptest.NewRequest(http.MethodGet, line, nil)
				w := httptest.NewRecorder()

				// Create a channel to coordinate test completion
				done := make(chan struct{})

				// Start the stream handler in a goroutine
				go func() {
					streamHandler.ServeHTTP(w, req)
					close(done)
				}()

				// Read and compare streams for a set duration
				testDuration := 2 * time.Second
				timer := time.NewTimer(testDuration)

				buffer2 := make([]byte, 32*1024)

				var totalBytes2 int64

				for {
					select {
					case <-timer.C:
						t.Logf("Test completed after %v", testDuration)
						t.Logf("Total bytes read: %d", totalBytes2)
						if totalBytes2 == 0 {
							t.Logf("No data received from one or both streams")
							success = false
						}
>>>>>>> 11b5ed52
						return
					default:
						// Read from response stream
						n2, err2 := w.Body.Read(buffer2)
						if err2 != nil && err2 != io.EOF {
							t.Logf("Error reading response stream: %v", err2)
							success = false
							return
						}

						if n2 > 0 {
							totalBytes2 += int64(n2)
						}

						// Verify data is being received
						if n2 > 0 {
							t.Logf("Received data: %d bytes", n2)
						}

						// Small delay to prevent tight loop
						time.Sleep(10 * time.Millisecond)
					}
<<<<<<< HEAD

					// Log progress periodically
					if n1 > 0 || n2 > 0 {
						t.Logf("Received data - Original: %d bytes, Response: %d bytes", n1, n2)
					}

					// Small delay to prevent tight loop
					time.Sleep(10 * time.Millisecond)
=======
>>>>>>> 11b5ed52
				}
			})

			if success {
				streamPassed = true
				break // Exit after first successful stream
			}
		}
	}

	if err := scanner.Err(); err != nil {
		t.Error(err)
	}

	// Only fail if no streams passed
	if !streamPassed {
		t.Error("No streams passed the test")
	}
}
<|MERGE_RESOLUTION|>--- conflicted
+++ resolved
@@ -1,273 +1,186 @@
-package main
-
-import (
-	"bufio"
-	"context"
-	"io"
-	"net/http"
-	"net/http/httptest"
-	"os"
-	"path/filepath"
-	"strings"
-	"testing"
-	"time"
-
-	"m3u-stream-merger/config"
-	"m3u-stream-merger/handlers"
-	"m3u-stream-merger/logger"
-	"m3u-stream-merger/sourceproc"
-)
-
-func TestStreamHTTPHandler(t *testing.T) {
-	// Create temp directory for test data
-	tempDir, err := os.MkdirTemp("", "m3u-test-*")
-	if err != nil {
-		t.Fatalf("Failed to create temp directory: %v", err)
-	}
-	defer func() {
-		t.Log("Cleaning up temporary directory:", tempDir)
-		//if err := os.RemoveAll(tempDir); err != nil {
-		//	t.Errorf("Failed to cleanup temp directory: %v", err)
-		//}
-	}()
-
-	// Set up test environment
-	testDataPath := filepath.Join(tempDir, "data")
-	t.Log("Setting up test data path:", testDataPath)
-	if err := os.MkdirAll(testDataPath, 0755); err != nil {
-		t.Fatalf("Failed to create test data directory: %v", err)
-	}
-
-	tempPath := filepath.Join(testDataPath, "temp")
-	t.Log("Creating temp directory:", tempPath)
-	if err := os.MkdirAll(tempPath, 0755); err != nil {
-		t.Fatalf("Failed to create streams directory: %v", err)
-	}
-
-	config.SetConfig(&config.Config{
-		TempPath: tempPath,
-		DataPath: testDataPath,
-	})
-
-	// Initialize handlers with test configuration
-	t.Log("Initializing handlers with test configuration")
-	streamHandler := handlers.NewStreamHTTPHandler(
-		handlers.NewDefaultProxyInstance(),
-		logger.Default,
-	)
-
-	// Set up test environment variables
-	m3uURL := "https://gist.githubusercontent.com/sonroyaalmerol/64ce9eddf169366b29bf621b4370ec02/raw/d23e3c43f1961d946c6851a714af2809e21dc3b9/test-m3u.m3u"
-	t.Log("Setting M3U_URL_1:", m3uURL)
-	t.Setenv("M3U_URL_1", m3uURL)
-	t.Setenv("DEBUG", "true")
-
-	// Test M3U playlist generation
-	t.Log("Testing M3U playlist generation")
-	m3uReq := httptest.NewRequest(http.MethodGet, "/playlist.m3u", nil)
-	m3uW := httptest.NewRecorder()
-
-	processor := sourceproc.NewProcessor()
-	err = processor.Run(context.Background(), m3uReq)
-	if err != nil {
-		t.Fatal(err)
-	}
-	m3uHandler := handlers.NewM3UHTTPHandler(logger.Default, processor.GetResultPath())
-
-	m3uHandler.ServeHTTP(m3uW, m3uReq)
-
-	m3uReq = httptest.NewRequest(http.MethodGet, "/playlist.m3u", nil)
-	m3uW = httptest.NewRecorder()
-	m3uHandler.ServeHTTP(m3uW, m3uReq)
-	if m3uW.Code != http.StatusOK {
-		t.Errorf("Playlist Route - Expected status code %d, got %d", http.StatusOK, m3uW.Code)
-		t.Log("Response Body:", m3uW.Body.String())
-	}
-
-	// Get streams and test each one
-	t.Log("Retrieving streams from store")
-	t.Logf("Found %d streams", processor.GetCount())
-	if processor.GetCount() == 0 {
-		t.Error("No streams found in store")
-		// Log cache contents for debugging
-		if contents, err := os.ReadFile(processor.GetResultPath()); err == nil {
-			t.Log("Processed contents:", string(contents))
-		} else {
-			t.Log("Failed to read cache file:", err)
-		}
-	}
-
-	// Track if at least one stream passes
-	var streamPassed bool
-
-<<<<<<< HEAD
-	for _, stream := range streams {
-		success := true // Track success for this stream
-		t.Run(stream.Title, func(t *testing.T) {
-			t.Logf("Testing stream: %s", stream.Title)
-			t.Logf("Stream URLs: %v", stream.URLs)
-
-			genStreamUrl := strings.TrimSpace(sourceproc.GenerateStreamURL("", stream))
-			t.Logf("Generated stream URL: %s", genStreamUrl)
-
-			req := httptest.NewRequest(http.MethodGet, genStreamUrl, nil)
-			w := httptest.NewRecorder()
-
-			done := make(chan struct{})
-
-			go func() {
-				streamHandler.ServeHTTP(w, req)
-				close(done)
-			}()
-
-			// Fetch original stream for comparison
-			firstKey := ""
-			for key := range stream.URLs["1"] {
-				firstKey = key
-				break
-			}
-			originalURL := stream.URLs["1"][firstKey]
-			t.Logf("Fetching original stream from: %s", originalURL)
-
-			originalURLSplit := strings.SplitN(originalURL, ":::", 2)
-
-			res, err := utils.HTTPClient.Get(originalURLSplit[1])
-			if err != nil {
-				t.Logf("Failed to fetch original stream: %v", err)
-				success = false
-				return
-			}
-			defer res.Body.Close()
-
-			testDuration := 2 * time.Second
-			timer := time.NewTimer(testDuration)
-			defer timer.Stop()
-
-			buffer1 := make([]byte, 32*1024)
-			buffer2 := make([]byte, 32*1024)
-			var totalBytes1, totalBytes2 int64
-
-			for {
-				select {
-				case <-timer.C:
-					t.Logf("Test completed after %v", testDuration)
-					t.Logf("Total bytes read - Original: %d, Response: %d", totalBytes1, totalBytes2)
-					if totalBytes1 == 0 || totalBytes2 == 0 {
-						t.Logf("No data received from one or both streams")
-						success = false
-					}
-					return
-				case <-done:
-					t.Log("Stream handler completed")
-					return
-				default:
-					// Read from original stream
-					n1, err1 := res.Body.Read(buffer1)
-					if err1 != nil && err1 != io.EOF {
-						t.Logf("Error reading original stream: %v", err1)
-						success = false
-						return
-					}
-
-					// Read from response stream
-					n2, err2 := w.Body.Read(buffer2)
-					if err2 != nil && err2 != io.EOF {
-						t.Logf("Error reading response stream: %v", err2)
-						success = false
-=======
-	file, err := os.Open(processor.GetResultPath())
-	if err != nil {
-		t.Error(err)
-	}
-	defer file.Close()
-
-	scanner := bufio.NewScanner(file)
-	scanner.Buffer(make([]byte, 64*1024), 1024*1024)
-
-	for scanner.Scan() {
-		success := true // Track success for this stream
-		line := scanner.Text()
-		if isUrl := strings.HasPrefix(line, "http"); isUrl {
-			t.Run(line, func(t *testing.T) {
-				req := httptest.NewRequest(http.MethodGet, line, nil)
-				w := httptest.NewRecorder()
-
-				// Create a channel to coordinate test completion
-				done := make(chan struct{})
-
-				// Start the stream handler in a goroutine
-				go func() {
-					streamHandler.ServeHTTP(w, req)
-					close(done)
-				}()
-
-				// Read and compare streams for a set duration
-				testDuration := 2 * time.Second
-				timer := time.NewTimer(testDuration)
-
-				buffer2 := make([]byte, 32*1024)
-
-				var totalBytes2 int64
-
-				for {
-					select {
-					case <-timer.C:
-						t.Logf("Test completed after %v", testDuration)
-						t.Logf("Total bytes read: %d", totalBytes2)
-						if totalBytes2 == 0 {
-							t.Logf("No data received from one or both streams")
-							success = false
-						}
->>>>>>> 11b5ed52
-						return
-					default:
-						// Read from response stream
-						n2, err2 := w.Body.Read(buffer2)
-						if err2 != nil && err2 != io.EOF {
-							t.Logf("Error reading response stream: %v", err2)
-							success = false
-							return
-						}
-
-						if n2 > 0 {
-							totalBytes2 += int64(n2)
-						}
-
-						// Verify data is being received
-						if n2 > 0 {
-							t.Logf("Received data: %d bytes", n2)
-						}
-
-						// Small delay to prevent tight loop
-						time.Sleep(10 * time.Millisecond)
-					}
-<<<<<<< HEAD
-
-					// Log progress periodically
-					if n1 > 0 || n2 > 0 {
-						t.Logf("Received data - Original: %d bytes, Response: %d bytes", n1, n2)
-					}
-
-					// Small delay to prevent tight loop
-					time.Sleep(10 * time.Millisecond)
-=======
->>>>>>> 11b5ed52
-				}
-			})
-
-			if success {
-				streamPassed = true
-				break // Exit after first successful stream
-			}
-		}
-	}
-
-	if err := scanner.Err(); err != nil {
-		t.Error(err)
-	}
-
-	// Only fail if no streams passed
-	if !streamPassed {
-		t.Error("No streams passed the test")
-	}
-}
+package main
+
+import (
+	"bufio"
+	"context"
+	"io"
+	"net/http"
+	"net/http/httptest"
+	"os"
+	"path/filepath"
+	"strings"
+	"testing"
+	"time"
+
+	"m3u-stream-merger/config"
+	"m3u-stream-merger/handlers"
+	"m3u-stream-merger/logger"
+	"m3u-stream-merger/sourceproc"
+)
+
+func TestStreamHTTPHandler(t *testing.T) {
+	// Create temp directory for test data
+	tempDir, err := os.MkdirTemp("", "m3u-test-*")
+	if err != nil {
+		t.Fatalf("Failed to create temp directory: %v", err)
+	}
+	defer func() {
+		t.Log("Cleaning up temporary directory:", tempDir)
+		//if err := os.RemoveAll(tempDir); err != nil {
+		//	t.Errorf("Failed to cleanup temp directory: %v", err)
+		//}
+	}()
+
+	// Set up test environment
+	testDataPath := filepath.Join(tempDir, "data")
+	t.Log("Setting up test data path:", testDataPath)
+	if err := os.MkdirAll(testDataPath, 0755); err != nil {
+		t.Fatalf("Failed to create test data directory: %v", err)
+	}
+
+	tempPath := filepath.Join(testDataPath, "temp")
+	t.Log("Creating temp directory:", tempPath)
+	if err := os.MkdirAll(tempPath, 0755); err != nil {
+		t.Fatalf("Failed to create streams directory: %v", err)
+	}
+
+	config.SetConfig(&config.Config{
+		TempPath: tempPath,
+		DataPath: testDataPath,
+	})
+
+	// Initialize handlers with test configuration
+	t.Log("Initializing handlers with test configuration")
+	streamHandler := handlers.NewStreamHTTPHandler(
+		handlers.NewDefaultProxyInstance(),
+		logger.Default,
+	)
+
+	// Set up test environment variables
+	m3uURL := "https://gist.githubusercontent.com/sonroyaalmerol/64ce9eddf169366b29bf621b4370ec02/raw/d23e3c43f1961d946c6851a714af2809e21dc3b9/test-m3u.m3u"
+	t.Log("Setting M3U_URL_1:", m3uURL)
+	t.Setenv("M3U_URL_1", m3uURL)
+	t.Setenv("DEBUG", "true")
+
+	// Test M3U playlist generation
+	t.Log("Testing M3U playlist generation")
+	m3uReq := httptest.NewRequest(http.MethodGet, "/playlist.m3u", nil)
+	m3uW := httptest.NewRecorder()
+
+	processor := sourceproc.NewProcessor()
+	err = processor.Run(context.Background(), m3uReq)
+	if err != nil {
+		t.Fatal(err)
+	}
+	m3uHandler := handlers.NewM3UHTTPHandler(logger.Default, processor.GetResultPath())
+
+	m3uHandler.ServeHTTP(m3uW, m3uReq)
+
+	m3uReq = httptest.NewRequest(http.MethodGet, "/playlist.m3u", nil)
+	m3uW = httptest.NewRecorder()
+	m3uHandler.ServeHTTP(m3uW, m3uReq)
+	if m3uW.Code != http.StatusOK {
+		t.Errorf("Playlist Route - Expected status code %d, got %d", http.StatusOK, m3uW.Code)
+		t.Log("Response Body:", m3uW.Body.String())
+	}
+
+	// Get streams and test each one
+	t.Log("Retrieving streams from store")
+	t.Logf("Found %d streams", processor.GetCount())
+	if processor.GetCount() == 0 {
+		t.Error("No streams found in store")
+		// Log cache contents for debugging
+		if contents, err := os.ReadFile(processor.GetResultPath()); err == nil {
+			t.Log("Processed contents:", string(contents))
+		} else {
+			t.Log("Failed to read cache file:", err)
+		}
+	}
+
+	// Track if at least one stream passes
+	var streamPassed bool
+
+	file, err := os.Open(processor.GetResultPath())
+	if err != nil {
+		t.Error(err)
+	}
+	defer file.Close()
+
+	scanner := bufio.NewScanner(file)
+	scanner.Buffer(make([]byte, 64*1024), 1024*1024)
+
+	for scanner.Scan() {
+		success := true // Track success for this stream
+		line := scanner.Text()
+		if isUrl := strings.HasPrefix(line, "http"); isUrl {
+			t.Run(line, func(t *testing.T) {
+				req := httptest.NewRequest(http.MethodGet, line, nil)
+				w := httptest.NewRecorder()
+
+				// Create a channel to coordinate test completion
+				done := make(chan struct{})
+
+				// Start the stream handler in a goroutine
+				go func() {
+					streamHandler.ServeHTTP(w, req)
+					close(done)
+				}()
+
+				// Read and compare streams for a set duration
+				testDuration := 2 * time.Second
+				timer := time.NewTimer(testDuration)
+
+				buffer2 := make([]byte, 32*1024)
+
+				var totalBytes2 int64
+
+				for {
+					select {
+					case <-timer.C:
+						t.Logf("Test completed after %v", testDuration)
+						t.Logf("Total bytes read: %d", totalBytes2)
+						if totalBytes2 == 0 {
+							t.Logf("No data received from one or both streams")
+							success = false
+						}
+						return
+					default:
+						// Read from response stream
+						n2, err2 := w.Body.Read(buffer2)
+						if err2 != nil && err2 != io.EOF {
+							t.Logf("Error reading response stream: %v", err2)
+							success = false
+							return
+						}
+
+						if n2 > 0 {
+							totalBytes2 += int64(n2)
+						}
+
+						// Verify data is being received
+						if n2 > 0 {
+							t.Logf("Received data: %d bytes", n2)
+						}
+
+						// Small delay to prevent tight loop
+						time.Sleep(10 * time.Millisecond)
+					}
+				}
+			})
+
+			if success {
+				streamPassed = true
+				break // Exit after first successful stream
+			}
+		}
+	}
+
+	if err := scanner.Err(); err != nil {
+		t.Error(err)
+	}
+
+	// Only fail if no streams passed
+	if !streamPassed {
+		t.Error("No streams passed the test")
+	}
+}