package utils

import (
	"encoding/base64"
<<<<<<< HEAD
	"fmt"
	"log"
	"net/http"
	"os"
	"regexp"
=======
	"net/http"
	"slices"
>>>>>>> 896800de
	"strings"
)

func GetStreamUrl(slug string) string {
	return base64.URLEncoding.EncodeToString([]byte(slug))
}

func GetStreamSlugFromUrl(streamUID string) string {
	decoded, err := base64.URLEncoding.DecodeString(streamUID)
	if err != nil {
		return ""
	}
	return string(decoded)
}

func IsPlaylist(resp *http.Response) bool {
	knownMimeTypes := []string{
		"application/x-mpegurl",
		"text/plain",
		"audio/x-mpegurl",
		"audio/mpegurl",
		"application/vnd.apple.mpegurl",
	}

<<<<<<< HEAD
	return strings.HasSuffix(urlClean, ".m3u") || strings.HasSuffix(urlClean, ".m3u8")
}

func SafeLogPrintf(r *http.Request, customUnsafe *string, format string, v ...any) {
	safeLogs := os.Getenv("SAFE_LOGS") == "true"
	safeString := fmt.Sprintf(format, v...)
	if safeLogs {
		if customUnsafe != nil {
			safeString = strings.ReplaceAll(safeString, *customUnsafe, "[redacted sensitive string]")
		}
		if r != nil {
			safeString = strings.ReplaceAll(safeString, r.RemoteAddr, "[redacted remote addr]")
			safeString = strings.ReplaceAll(safeString, r.URL.Path, "[redacted request url path]")
			safeString = strings.ReplaceAll(safeString, r.URL.String(), "[redacted request full url]")
		}
		urlRegex := `(https?|file):\/\/[^\s/$.?#].[^\s]*`
		re := regexp.MustCompile(urlRegex)

		safeString = re.ReplaceAllString(safeString, "[redacted url]")
	}

	log.Print(safeString)
=======
	return slices.Contains(knownMimeTypes, strings.ToLower(resp.Header.Get("Content-Type")))
>>>>>>> 896800de
}<|MERGE_RESOLUTION|>--- conflicted
+++ resolved
@@ -2,16 +2,12 @@
 
 import (
 	"encoding/base64"
-<<<<<<< HEAD
 	"fmt"
 	"log"
 	"net/http"
 	"os"
 	"regexp"
-=======
-	"net/http"
 	"slices"
->>>>>>> 896800de
 	"strings"
 )
 
@@ -36,8 +32,7 @@
 		"application/vnd.apple.mpegurl",
 	}
 
-<<<<<<< HEAD
-	return strings.HasSuffix(urlClean, ".m3u") || strings.HasSuffix(urlClean, ".m3u8")
+	return slices.Contains(knownMimeTypes, strings.ToLower(resp.Header.Get("Content-Type")))
 }
 
 func SafeLogPrintf(r *http.Request, customUnsafe *string, format string, v ...any) {
@@ -59,7 +54,4 @@
 	}
 
 	log.Print(safeString)
-=======
-	return slices.Contains(knownMimeTypes, strings.ToLower(resp.Header.Get("Content-Type")))
->>>>>>> 896800de
 }