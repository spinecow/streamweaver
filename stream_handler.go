--- conflicted
+++ resolved
@@ -99,8 +99,14 @@
 	if bufferMbInt > 0 {
 		buffer = make([]byte, bufferMbInt*1024*1024)
 	}
-
-<<<<<<< HEAD
+  
+	defer func() {
+		buffer = nil
+		if flusher, ok := w.(http.Flusher); ok {
+			flusher.Flush()
+		}
+	}()
+
 	// Set a timeout duration
 	timeoutSecond, err := strconv.Atoi(os.Getenv("STREAM_TIMEOUT"))
 	if err != nil || timeoutSecond <= 0 {
@@ -112,14 +118,6 @@
 	defer timer.Stop()
 
 	returnStatus := 0
-=======
-	defer func() {
-		buffer = nil
-		if flusher, ok := w.(http.Flusher); ok {
-			flusher.Flush()
-		}
-	}()
->>>>>>> 95b2b99c
 
 	for {
 		select {
